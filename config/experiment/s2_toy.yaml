# @package _global_

# to execute this experiment run:
# python main.py experiment=s2_toy

name: s2_toy

defaults:
  - /manifold: nsphere
  - /sde: brownian
  - /transform: id
  - /dataset: vmf
  - /loss: dsm
  - /generator: div_free
  - /architecture: concat

manifold:
  dim: 2

sde:
<<<<<<< HEAD
  beta_0: 0.1
  beta_f: 1.
=======
  T: 3
  N: 100
  beta_0: 1.
  beta_1: 1.
>>>>>>> da6434ca

batch_size: 512
warmup_steps: 100
steps: 800
ema_rate: 0.999
eps: 1e-3<|MERGE_RESOLUTION|>--- conflicted
+++ resolved
@@ -18,15 +18,8 @@
   dim: 2
 
 sde:
-<<<<<<< HEAD
   beta_0: 0.1
   beta_f: 1.
-=======
-  T: 3
-  N: 100
-  beta_0: 1.
-  beta_1: 1.
->>>>>>> da6434ca
 
 batch_size: 512
 warmup_steps: 100
