--- conflicted
+++ resolved
@@ -46,22 +46,14 @@
 We run experiments on 4 natural disaster experiments against a number of baselines.
 |                           | Volcano                 | Earthquake              | Flood                  | Fire                    |
 |:--------------------------|:------------------------|:------------------------|:-----------------------|:------------------------|
-<<<<<<< HEAD
 | Mixture of Kent | -0.80 ± 0.47 | 0.33 ± 0.05 | 0.73 ± 0.07 | 1.18 ± 0.06 |
 | Riemannian CNF            | * -6.05 ± 0.61 | 0.14 ± 0.23      | 1.11 ± 0.19     | * -0.80 ± 0.54   |
 | Moser Flow                | -4.21 ± 0.17   | * -0.16 ± 0.06   | * 0.57 ± 0.10   | * -1.28 ± 0.05   |
 | Stereographic Score-Based (ours) | @ -3.80 ± 0.27 |  * -0.19 ± 0.05 |  0.59 ± 0.07   |  * -1.28 ± 0.12 |
 | Riemannian Score-Based (ours)    |  -4.92 ± 0.25 |  * -0.19 ± 0.07 |  * 0.48 ± 0.09 |  * -1.33 ± 0.06 |
-=======
-| Mixture of Kent | $-0.80_{\pm 0.47}$ | $0.33_{\pm 0.05}$ | $0.73_{\pm 0.07}$ | $-1.18_{\pm 0.06}$ |
-| Riemannian CNF            | $\bm{-6.05_{\pm 0.61}}$ | ${0.14_{\pm 0.23}}$     | ${1.11_{\pm 0.19}}$    | $\bm{-0.80_{\pm 0.54}}$ |
-| Moser Flow                | ${-4.21_{\pm 0.17}}$    | $\bm{-0.16_{\pm 0.06}}$ | $\bm{0.57_{\pm 0.10}}$ | $\bm{-1.28_{\pm 0.05}}$ |
-| Stereographic Score-Based | ${-3.80_{\pm 0.27}}$    | $\bm{-0.19_{\pm 0.05}}$ | ${0.59_{\pm 0.07}}$    | $\bm{-1.28_{\pm 0.12}}$ |
-| Riemannian Score-Based    | ${-4.92_{\pm 0.25}}$    | $\bm{-0.19_{\pm 0.07}}$ | $\bm{0.48_{\pm 0.09}}$ | $\bm{-1.33_{\pm 0.06}}$ |
->>>>>>> 0c258876
 
 Examples of densities learned by RSGMs on the datasets:
-| Volcano--- | Earthquake | Flood----- | Fire------ |
+| Volcano | Earthquake | Flood | Fire |
 |:-|:-|:-|:-|
 | ![Volcano density](images/pdf_volcanoe_310122.png) | ![Earthquake density](images/pdf_earthquake_310122.png) | ![Flood density](images/pdf_flood_310122.png) | ![Fire density](images/pdf_fire_310122.png) |
 
@@ -155,11 +147,7 @@
 
 
 ### $SO(3)$ toy
-<<<<<<< HEAD
 To demonstrate that RSGMs can handle conditional modelling well, we train RSGMs and Moser flows on mixtures of wrapped normal distributions on $SO(3)$. We also show the number of function evaluations required to solve the likelihood ODE for each model in each case, demonstrating the difficulties Moser flows face due to the stiff vector fields they learn.
-=======
-To demonstrate that RSGMs can handle conditional modelling well, we train ... 
->>>>>>> 0c258876
 
 `RSGMs, Stereo RSGMs`
 ```
