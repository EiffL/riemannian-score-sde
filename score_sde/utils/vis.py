import math
import importlib

import matplotlib.animation as animation
import matplotlib.pyplot as plt
import matplotlib.colors as mcolors
import seaborn as sns

# plt.rcParams["text.usetex"] = True
# plt.rcParams["font.family"] = ["Computer Modern Roman"]
# plt.rcParams.update({"font.size": 20})

import geomstats.backend as gs
import geomstats.visualization as visualization
from geomstats.geometry.hypersphere import Hypersphere
from geomstats.geometry.euclidean import Euclidean
from geomstats.geometry.special_orthogonal import (
    _SpecialOrthogonalMatrices,
    _SpecialOrthogonal3Vectors,
)
<<<<<<< HEAD
from geomstats.geometry.product_manifold import ProductSameManifold
=======
>>>>>>> c8f4b416

import jax
from jax import numpy as jnp
import numpy as np
from scipy.stats import norm

try:
    plt.switch_backend("MACOSX")
except ImportError as error:
    plt.switch_backend("agg")
import seaborn as sns

try:
    import cartopy.crs as ccrs
    import cartopy.feature as cfeature
except ImportError as error:
    pass


def set_aspect_equal_3d(ax):
    """Fix equal aspect bug for 3D plots."""

    xlim = ax.get_xlim3d()
    ylim = ax.get_ylim3d()
    zlim = ax.get_zlim3d()

    xmean = np.mean(xlim)
    ymean = np.mean(ylim)
    zmean = np.mean(zlim)

    plot_radius = max(
        [
            abs(lim - mean_)
            for lims, mean_ in ((xlim, xmean), (ylim, ymean), (zlim, zmean))
            for lim in lims
        ]
    )

    ax.set_xlim3d([xmean - plot_radius, xmean + plot_radius])
    ax.set_ylim3d([ymean - plot_radius, ymean + plot_radius])
    ax.set_zlim3d([zmean - plot_radius, zmean + plot_radius])

    return ax


def get_sphere_coords():
    radius = 1.0
    # set_aspect_equal_3d(ax)
    n = 200
    u = np.linspace(0, 2 * np.pi, n)
    v = np.linspace(0, np.pi, n)

    x = 1 * np.outer(np.cos(u), np.sin(v))
    y = 1 * np.outer(np.sin(u), np.sin(v))
    z = 1 * np.outer(np.ones(np.size(u)), np.cos(v))

    return x, y, z


def sphere_plot(ax, color="grey"):
    # assert manifold.dim == 2
    x, y, z = get_sphere_coords()
    ax.plot_surface(x, y, z, rstride=4, cstride=4, color=color, linewidth=0, alpha=0.2)

    return ax

    # ax.set_xlim3d(-radius, radius)
    # ax.set_ylim3d(-radius, radius)
    # ax.set_zlim3d(-radius, radius)


def remove_background(ax):
    ax.set_axis_off()
    ax.xaxis.pane.fill = False
    ax.yaxis.pane.fill = False
    ax.zaxis.pane.fill = False
    ax.grid(False)
    ax.set_xticks([])
    ax.set_yticks([])
    ax.set_zticks([])
    return ax


def latlon_from_cartesian(points):
    r = jnp.linalg.norm(points, axis=-1)
    x = points[..., 0]
    y = points[..., 1]
    z = points[..., 2]

    lat = -jnp.arcsin(z / r)
    lon = jnp.arctan2(y, x)
    lon = jnp.where(lon > 0, lon - math.pi, lon + math.pi)
    return jnp.concatenate([jnp.expand_dims(lat, -1), jnp.expand_dims(lon, -1)], axis=-1)


def get_spherical_grid(N, eps=0.0):
    lat = jnp.linspace(-90 + eps, 90 - eps, N // 2)
    lon = jnp.linspace(-180 + eps, 180 - eps, N)
    Lat, Lon = jnp.meshgrid(lat, lon)
    latlon_xs = jnp.concatenate([Lat.reshape(-1, 1), Lon.reshape(-1, 1)], axis=-1)
    spherical_xs = jnp.pi * (latlon_xs / 180.0) + jnp.array([jnp.pi / 2, jnp.pi])[None, :]
    xs = Hypersphere(2).spherical_to_extrinsic(spherical_xs)
    return xs, lat, lon


def plot_3d(x0s, xts, size, prob):
    fig = plt.figure(figsize=(size, size))
    ax = fig.add_subplot(111, projection="3d")
    ax = remove_background(ax)
    fig.subplots_adjust(left=-0.2, bottom=-0.2, right=1.2, top=1.2, wspace=0, hspace=0)
    # ax.view_init(elev=30, azim=45)
    ax.view_init(elev=0, azim=0)
    cmap = sns.cubehelix_palette(as_cmap=True)
    sphere = visualization.Sphere()
    sphere.draw(ax, color="red", marker=".")
    # sphere_plot(ax)
    # sphere.plot_heatmap(ax, pdf, n_points=16000, alpha=0.2, cmap=cmap)
    for k, (x0, xt) in enumerate(zip(x0s, xts)):
        if x0 is not None:
            cax = ax.scatter(x0[:, 0], x0[:, 1], x0[:, 2], s=50, color="green")
        if xt is not None:
            x, y, z = xt[:, 0], xt[:, 1], xt[:, 2]
            c = prob if prob is not None else np.ones([*xt.shape[:-1]])
            cax = ax.scatter(x, y, z, s=50, vmin=0.0, vmax=2.0, c=c, cmap=cmap)
        # if grad is not None:
        #     u, v, w = grad[:, 0], grad[:, 1], grad[:, 2]
        #     quiver = ax.quiver(
        #         x, y, z, u, v, w, length=0.2, lw=2, normalize=False, cmap=cmap
        #     )
        #     quiver.set_array(c)

    plt.colorbar(cax)
    # plt.savefig(out, dpi=dpi, bbox_inches="tight", transparent=True)
    plt.close(fig)
    return fig


def earth_plot(cfg, log_prob, train_ds, test_ds, N, azimuth=None, samples=None):
    """generate earth plots with model density or integral paths aka streamplot"""
    has_cartopy = importlib.find_loader("cartopy")
    print("has_cartopy", has_cartopy)
    if not has_cartopy:
        return

    # parameters
    azimuth_dict = {"earthquake": 70, "fire": 50, "floow": 60, "volcanoe": 170}
    azimuth = azimuth_dict[str(cfg.dataset.name)] if azimuth is None else azimuth
    polar = 30
    # projs = ["ortho", "robinson"]
    projs = ["ortho"]

    xs, lat, lon = get_spherical_grid(N, eps=0.0)
    # ts = [0.01, 0.05, cfg.flow.tf]
    ts = [cfg.flow.tf]
    figs = []

    for t in ts:
        print(t)
        # fs = log_prob(xs, t)
        fs = log_prob(xs)
        fs = fs.reshape((lat.shape[0], lon.shape[0]), order="F")
        fs = jnp.exp(fs)
        # norm = mcolors.PowerNorm(3.)  # NOTE: tweak that value
        norm = mcolors.PowerNorm(0.2)  # N=500
        fs = np.array(fs)
        # print(np.min(fs).item(), jnp.quantile(fs, np.array([0.1, 0.5, 0.9])), np.max(fs).item())
        fs = norm(fs)
        # print(np.min(fs).item(), jnp.quantile(fs, np.array([0.1, 0.5, 0.9])), np.max(fs).item())

        # create figure with earth features
        for i, proj in enumerate(projs):
            print(proj)
            fig = plt.figure(figsize=(5, 5), dpi=300)
            if proj == "ortho":
                projection = ccrs.Orthographic(azimuth, polar)
            elif proj == "robinson":
                projection = ccrs.Robinson(central_longitude=0)
            else:
                raise Exception("Invalid proj {}".format(proj))
            ax = fig.add_subplot(1, 1, 1, projection=projection, frameon=True)
            ax.set_global()

            # earth features
            ax.add_feature(cfeature.LAND, zorder=0, facecolor="#e0e0e0")

            vmin, vmax = 0.0, 1.0
            # n_levels = 900
            n_levels = 200
            levels = np.linspace(vmin, vmax, n_levels)
            cmap = sns.cubehelix_palette(
                light=1.0, dark=0.0, start=0.5, rot=-0.75, reverse=False, as_cmap=True
            )
            # cmap = sns.cubehelix_palette(as_cmap=True)
            cs = ax.contourf(
                lon,
                lat,
                fs,
                levels=levels,
                # alpha=0.8,
                transform=ccrs.PlateCarree(),
                antialiased=True,
                # vmin=vmin,
                # vmax=vmax,
                cmap=cmap,
                extend="both",
            )

            alpha_gradient = np.linspace(0, 1, len(ax.collections))
            for col, alpha in zip(ax.collections, alpha_gradient):
                col.set_alpha(alpha)
            # for col in ax.collections[0:1]:
            # col.set_alpha(0)

            # add scatter plots of the dataset
            colors = sns.color_palette("hls", 8)
            # colors = sns.color_palette()
            train_idx = train_ds.dataset.indices
            test_idx = test_ds.dataset.indices
            if samples is not None:
                samples = np.array(latlon_from_cartesian(samples)) * 180 / math.pi
                points = projection.transform_points(
                    ccrs.Geodetic(), samples[:, 1], samples[:, 0]
                )
                ax.scatter(points[:, 0], points[:, 1], s=1.0, c=[colors[1]], alpha=1.0)
            samples = train_ds.dataset.dataset.data
            samples = np.array(latlon_from_cartesian(samples)) * 180 / math.pi
            points = projection.transform_points(
                ccrs.Geodetic(), samples[:, 1], samples[:, 0]
            )
            ax.scatter(
                points[train_idx, 0],
                points[train_idx, 1],
                s=0.2,
                c=[colors[5]],
                alpha=0.2,
            )
            ax.scatter(
                points[test_idx, 0],
                points[test_idx, 1],
                s=0.2,
                c=[colors[0]],
                alpha=0.2,
            )
            # plt.close(fig)
            figs.append(fig)

    return figs


def plot_so3(x0s, xts, size, **kwargs):
<<<<<<< HEAD
    # colors = sns.color_palette("huls", 8)
    colors = sns.color_palette("tab10")
    fig, axes = plt.subplots(
        2,
        3,
        figsize=(1.2 * size, 0.6 * size),
        sharex=False,
        sharey=True,
        tight_layout=True,
    )
    x_labels = [r"$\alpha$", r"$\beta$", r"$\gamma$"]
    y_labels = ["Target", "Model"]
=======
    colors = sns.color_palette("husl", len(x0s))
    # colors = sns.color_palette("tab10")
    fig, axes = plt.subplots(
        2,
        3,
        # figsize=(1.2 * size, 0.6 * size),
        figsize=(2 * size, 1 * size),
        sharex=False,
        sharey="col",
        tight_layout=True,
    )
    # x_labels = [r"$\alpha$", r"$\beta$", r"$\gamma$"]
    x_labels = [r"$\phi$", r"$\theta$", r"$\psi$"]
    y_labels = ["Target", "Model"]
    # bins = round(math.sqrt(len(w[:, 0])))
    bins = 100
>>>>>>> c8f4b416

    for k, (x0, xt) in enumerate(zip(x0s, xts)):
        # print(k, x0.shape, xt.shape)
        for i, x in enumerate([x0, xt]):
            w = _SpecialOrthogonal3Vectors().tait_bryan_angles_from_matrix(x)
            # w = _SpecialOrthogonal3Vectors().rotation_vector_from_matrix(x)
            w = np.array(w)
            for j in range(3):
                axes[i, j].hist(
                    w[:, j],
<<<<<<< HEAD
                    bins=40,
=======
                    bins=bins,
>>>>>>> c8f4b416
                    density=True,
                    alpha=0.3,
                    color=colors[k],
                    label=f"Component #{k}",
                )
                if j == 1:
                    axes[i, j].set(xlim=(-math.pi / 2, math.pi / 2))
                    axes[i, j].set_xticks([-math.pi / 2, 0, math.pi / 2])
<<<<<<< HEAD
                    axes[i, j].set_xticklabels(
                        [r"$-\pi/2$", "0", r"$\pi/2$"], color="k"
                    )
=======
                    axes[i, j].set_xticklabels([r"$-\pi/2$", "0", r"$\pi/2$"], color="k")
>>>>>>> c8f4b416
                else:
                    axes[i, j].set(xlim=(-math.pi, math.pi))
                    axes[i, j].set_xticks([-math.pi, 0, math.pi])
                    axes[i, j].set_xticklabels([r"$-\pi$", "0", r"$\pi$"], color="k")
                if j == 0:
                    axes[i, j].set_ylabel(y_labels[i], fontsize=30)
                # if i == 0 and j == 0:
                # axes[i, j].legend(loc="best", fontsize=20)
                if i == 0:
                    axes[i, j].get_xaxis().set_visible(False)
                if i == 1:
<<<<<<< HEAD
                    axes[i, j].set_xlabel(x_labels[j], fontsize=20)
                axes[i, j].tick_params(axis="both", which="major", labelsize=15)
=======
                    axes[i, j].set_xlabel(x_labels[j], fontsize=30)
                axes[i, j].tick_params(axis="both", which="major", labelsize=20)
>>>>>>> c8f4b416

    plt.close(fig)
    return fig


<<<<<<< HEAD
def proj_t2(x):
    return jnp.mod(
        jnp.stack(
            [jnp.arctan2(x[..., 0], x[..., 1]), jnp.arctan2(x[..., 2], x[..., 3])],
            axis=-1,
        ),
        jnp.pi * 2,
    )


def plot_t2(x0s, xts, size, **kwargs):
    fig, axes = plt.subplots(
        1,
        2,
        figsize=(0.6 * size, 0.6 * size),
        sharex=False,
        sharey=False,
        tight_layout=True,
    )

    for k, (x0, xt) in enumerate(zip(x0s, xts)):
        for i, x in enumerate([x0, xt]):
            x = proj_t2(x)
            axes[i].scatter(x[..., 0], x[..., 1], s=0.1)

    for ax in axes:
        ax.set_xlim([0, 2 * jnp.pi])
        ax.set_ylim([0, 2 * jnp.pi])
        ax.set_aspect("equal")
=======
def plot_so3_uniform(x, size=10):
    colors = sns.color_palette("husl", len(x))
    fig, axes = plt.subplots(
        1,
        3,
        # figsize=(1.2 * size, 0.6 * size),
        figsize=(2 * size, 0.5 * size),
        sharex=False,
        sharey=True,
        tight_layout=True,
    )
    x_labels = [r"$\phi$", r"$\theta$", r"$\psi$"]
    # bins = round(math.sqrt(len(w[:, 0])))
    bins = 100
    w = _SpecialOrthogonal3Vectors().tait_bryan_angles_from_matrix(x)
    w = np.array(w)

    for j in range(3):
        if j == 1:
            grid = np.linspace(-np.pi / 2, np.pi / 2, 100)
            axes[j].set_xticks([grid[0], 0, grid[-1]])
            axes[j].set_xticklabels([r"$-\pi/2$", "0", r"$\pi/2$"], color="k")
            y = np.sin(grid + math.pi / 2) / 2
        else:
            grid = np.linspace(-np.pi, np.pi, 100, endpoint=True)
            axes[j].set_xticks([grid[0], 0, grid[-1]])
            axes[j].set_xticklabels([r"$-\pi$", "0", r"$\pi$"], color="k")
            y = 1 / (2 * np.pi) * np.ones_like(grid)
        axes[j].hist(
            w[:, j],
            bins=bins,
            density=True,
            alpha=0.3,
            color=colors[0],
            label=r"$x_{t_f}$",
        )
        axes[j].set(xlim=(grid[0], grid[-1]))
        axes[j].set_xlabel(x_labels[j], fontsize=30)
        axes[j].tick_params(axis="both", which="major", labelsize=20)
        axes[j].plot(grid, y, alpha=0.5, lw=4, color="black", label=r"$p_{ref}$")
        if j == 0:
            axes[j].legend(loc="best", fontsize=20)
>>>>>>> c8f4b416

    plt.close(fig)
    return fig


<<<<<<< HEAD
import seaborn as sns


def plot_tn(x0s, xts, size, **kwargs):
    n = x0s[0].shape[-1]
    n = min(5, n // 4)

    fig, axes = plt.subplots(
        n,
        2,
        figsize=(0.6 * size, 0.6 * size * n / 2),
        sharex=False,
        sharey=False,
        tight_layout=True,
        squeeze=False,
    )
    # cmap = sns.mpl_palette("viridis")
    for k, (x0, xt) in enumerate(zip(x0s, xts)):
        print(x0.shape)
        for i, x in enumerate([x0, xt]):
            for j in range(n):
                x_ = proj_t2(x[..., (4 * j) : (4 * (j + 1))])
                axes[j][i].scatter(x_[..., 0], x_[..., 1], s=0.1)
                # sns.kdeplot(
                #     x=np.asarray(x_[..., 0]),
                #     y=np.asarray(x_[..., 1]),
                #     ax=axes[j][i],
                #     cmap=cmap,
                #     fill=True,
                #     # levels=15,
                # )

    axes = [item for sublist in axes for item in sublist]
    for ax in axes:
        ax.set_xlim([0, 2 * jnp.pi])
        ax.set_ylim([0, 2 * jnp.pi])
        ax.set_aspect("equal")
=======
def plot_so3b(prob, lambda_x, N, size=10):
    fig, axes = plt.subplots(
        1,
        3,
        # figsize=(1.2 * size, 0.6 * size),
        figsize=(2 * size, 0.5 * size),
        sharex=False,
        sharey=True,
        tight_layout=True,
    )
    x_labels = [r"$\phi$", r"$\theta$", r"$\psi$"]
    prob = prob.reshape(N, N // 2, N)
    lambda_x = lambda_x.reshape(N, N // 2, N)

    for j in range(3):
        if j == 1:
            grid = np.linspace(-np.pi / 2, np.pi / 2, N // 2)
            axes[j].set_xticks([grid[0], 0, grid[-1]])
            axes[j].set_xticklabels([r"$-\pi/2$", "0", r"$\pi/2$"], color="k")
        else:
            grid = np.linspace(-np.pi, np.pi, N)
            axes[j].set_xticks([grid[0], 0, grid[-1]])
            axes[j].set_xticklabels([r"$-\pi$", "0", r"$\pi$"], color="k")

        y = jnp.mean(prob * lambda_x, axis=jnp.delete(jnp.arange(3), j))

        axes[j].set(xlim=(grid[0], grid[-1]))
        axes[j].set_xlabel(x_labels[j], fontsize=30)
        axes[j].tick_params(axis="both", which="major", labelsize=20)
        axes[j].plot(grid, y, alpha=0.5, lw=4, color="black", label=r"$p_{ref}$")
        if j == 0:
            axes[j].legend(loc="best", fontsize=20)
>>>>>>> c8f4b416

    plt.close(fig)
    return fig


<<<<<<< HEAD
def proj_t1(x):
    return jnp.mod(jnp.arctan2(x[..., 0], x[..., 1]), 2 * np.pi)


def plot_t1(x0s, xts, size, **kwargs):
    fig, axes = plt.subplots(
        1,
        2,
        figsize=(0.6 * size, 0.6 * size),
=======
def plot_normal(x, size=10):
    colors = sns.color_palette("husl", len(x))
    fig, axes = plt.subplots(
        1,
        3,
        # figsize=(1.2 * size, 0.6 * size),
        figsize=(2 * size, 0.5 * size),
>>>>>>> c8f4b416
        sharex=False,
        sharey=True,
        tight_layout=True,
    )
<<<<<<< HEAD

    for k, (x0, xt) in enumerate(zip(x0s, xts)):
        for i, x in enumerate([x0, xt]):
            x = proj_t1(x)
            sns.kdeplot(x, ax=axes[i])
            plt.scatter(jnp.zeros_like(x), x, marker="|")

    for ax in axes:
        ax.set_xlim([0, 2 * jnp.pi])
=======
    bins = 100
    w = np.array(x)
    for j in range(w.shape[-1]):
        grid = np.linspace(-3, 3, 100)
        y = norm().pdf(grid)
        axes[j].hist(
            w[:, j],
            bins=bins,
            density=True,
            alpha=0.3,
            color=colors[0],
            label=r"$x_{t_f}$",
        )
        axes[j].set(xlim=(grid[0], grid[-1]))
        axes[j].set_xlabel(rf"$e_{j+1}$", fontsize=30)
        axes[j].tick_params(axis="both", which="major", labelsize=20)
        axes[j].plot(grid, y, alpha=0.5, lw=4, color="black", label=r"$p_{ref}$")
        if j == 0:
            axes[j].legend(loc="best", fontsize=20)
>>>>>>> c8f4b416

    plt.close(fig)
    return fig


def plot(manifold, x0, xt, prob=None, size=10):
    if isinstance(manifold, Euclidean) and manifold.dim == 3:
        fig = plot_3d(x0, xt, size, prob=prob)
    elif isinstance(manifold, Hypersphere) and manifold.dim == 2:
        fig = plot_3d(x0, xt, size, prob=prob)
    elif isinstance(manifold, _SpecialOrthogonalMatrices) and manifold.dim == 3:
        fig = plot_so3(x0, xt, size, prob=prob)
    elif (
        isinstance(manifold, ProductSameManifold)
        and isinstance(manifold.manifold, Hypersphere)
        and manifold.manifold.dim == 1
        and manifold.dim == 1
    ) or (isinstance(manifold, Hypersphere) and manifold.dim == 1):
        fig = plot_t1(x0, xt, size, prob=prob)
    elif (
        isinstance(manifold, ProductSameManifold)
        and isinstance(manifold.manifold, Hypersphere)
        and manifold.manifold.dim == 1
    ):
        fig = plot_tn(x0, xt, size, prob=prob)
    else:
<<<<<<< HEAD
        print("Only plotting over R^3, S^2, S1/T1, T2, TN and SO(3) is implemented.")
=======
        print("Only plotting over R^3, S^2 and SO(3) is implemented.")
        return None
    return fig


def plot_ref(manifold, xt, size=10):
    if isinstance(manifold, Euclidean) and manifold.dim == 3:
        fig = plot_normal(xt, size)
    elif isinstance(manifold, Hypersphere) and manifold.dim == 2:
        fig = None
    elif isinstance(manifold, _SpecialOrthogonalMatrices) and manifold.dim == 3:
        fig = plot_so3_uniform(xt, size)
    else:
        print("Only plotting over R^3, S^2 and SO(3) is implemented.")
>>>>>>> c8f4b416
        return None
    return fig<|MERGE_RESOLUTION|>--- conflicted
+++ resolved
@@ -18,10 +18,7 @@
     _SpecialOrthogonalMatrices,
     _SpecialOrthogonal3Vectors,
 )
-<<<<<<< HEAD
 from geomstats.geometry.product_manifold import ProductSameManifold
-=======
->>>>>>> c8f4b416
 
 import jax
 from jax import numpy as jnp
@@ -114,7 +111,9 @@
     lat = -jnp.arcsin(z / r)
     lon = jnp.arctan2(y, x)
     lon = jnp.where(lon > 0, lon - math.pi, lon + math.pi)
-    return jnp.concatenate([jnp.expand_dims(lat, -1), jnp.expand_dims(lon, -1)], axis=-1)
+    return jnp.concatenate(
+        [jnp.expand_dims(lat, -1), jnp.expand_dims(lon, -1)], axis=-1
+    )
 
 
 def get_spherical_grid(N, eps=0.0):
@@ -122,7 +121,9 @@
     lon = jnp.linspace(-180 + eps, 180 - eps, N)
     Lat, Lon = jnp.meshgrid(lat, lon)
     latlon_xs = jnp.concatenate([Lat.reshape(-1, 1), Lon.reshape(-1, 1)], axis=-1)
-    spherical_xs = jnp.pi * (latlon_xs / 180.0) + jnp.array([jnp.pi / 2, jnp.pi])[None, :]
+    spherical_xs = (
+        jnp.pi * (latlon_xs / 180.0) + jnp.array([jnp.pi / 2, jnp.pi])[None, :]
+    )
     xs = Hypersphere(2).spherical_to_extrinsic(spherical_xs)
     return xs, lat, lon
 
@@ -272,20 +273,6 @@
 
 
 def plot_so3(x0s, xts, size, **kwargs):
-<<<<<<< HEAD
-    # colors = sns.color_palette("huls", 8)
-    colors = sns.color_palette("tab10")
-    fig, axes = plt.subplots(
-        2,
-        3,
-        figsize=(1.2 * size, 0.6 * size),
-        sharex=False,
-        sharey=True,
-        tight_layout=True,
-    )
-    x_labels = [r"$\alpha$", r"$\beta$", r"$\gamma$"]
-    y_labels = ["Target", "Model"]
-=======
     colors = sns.color_palette("husl", len(x0s))
     # colors = sns.color_palette("tab10")
     fig, axes = plt.subplots(
@@ -302,7 +289,6 @@
     y_labels = ["Target", "Model"]
     # bins = round(math.sqrt(len(w[:, 0])))
     bins = 100
->>>>>>> c8f4b416
 
     for k, (x0, xt) in enumerate(zip(x0s, xts)):
         # print(k, x0.shape, xt.shape)
@@ -313,11 +299,7 @@
             for j in range(3):
                 axes[i, j].hist(
                     w[:, j],
-<<<<<<< HEAD
-                    bins=40,
-=======
                     bins=bins,
->>>>>>> c8f4b416
                     density=True,
                     alpha=0.3,
                     color=colors[k],
@@ -326,13 +308,9 @@
                 if j == 1:
                     axes[i, j].set(xlim=(-math.pi / 2, math.pi / 2))
                     axes[i, j].set_xticks([-math.pi / 2, 0, math.pi / 2])
-<<<<<<< HEAD
                     axes[i, j].set_xticklabels(
                         [r"$-\pi/2$", "0", r"$\pi/2$"], color="k"
                     )
-=======
-                    axes[i, j].set_xticklabels([r"$-\pi/2$", "0", r"$\pi/2$"], color="k")
->>>>>>> c8f4b416
                 else:
                     axes[i, j].set(xlim=(-math.pi, math.pi))
                     axes[i, j].set_xticks([-math.pi, 0, math.pi])
@@ -344,19 +322,13 @@
                 if i == 0:
                     axes[i, j].get_xaxis().set_visible(False)
                 if i == 1:
-<<<<<<< HEAD
-                    axes[i, j].set_xlabel(x_labels[j], fontsize=20)
-                axes[i, j].tick_params(axis="both", which="major", labelsize=15)
-=======
                     axes[i, j].set_xlabel(x_labels[j], fontsize=30)
                 axes[i, j].tick_params(axis="both", which="major", labelsize=20)
->>>>>>> c8f4b416
-
-    plt.close(fig)
-    return fig
-
-
-<<<<<<< HEAD
+
+    plt.close(fig)
+    return fig
+
+
 def proj_t2(x):
     return jnp.mod(
         jnp.stack(
@@ -386,7 +358,80 @@
         ax.set_xlim([0, 2 * jnp.pi])
         ax.set_ylim([0, 2 * jnp.pi])
         ax.set_aspect("equal")
-=======
+
+    plt.close(fig)
+    return fig
+
+
+import seaborn as sns
+
+
+def plot_tn(x0s, xts, size, **kwargs):
+    n = x0s[0].shape[-1]
+    n = min(5, n // 4)
+
+    fig, axes = plt.subplots(
+        n,
+        2,
+        figsize=(0.6 * size, 0.6 * size * n / 2),
+        sharex=False,
+        sharey=False,
+        tight_layout=True,
+        squeeze=False,
+    )
+    # cmap = sns.mpl_palette("viridis")
+    for k, (x0, xt) in enumerate(zip(x0s, xts)):
+        print(x0.shape)
+        for i, x in enumerate([x0, xt]):
+            for j in range(n):
+                x_ = proj_t2(x[..., (4 * j) : (4 * (j + 1))])
+                axes[j][i].scatter(x_[..., 0], x_[..., 1], s=0.1)
+                # sns.kdeplot(
+                #     x=np.asarray(x_[..., 0]),
+                #     y=np.asarray(x_[..., 1]),
+                #     ax=axes[j][i],
+                #     cmap=cmap,
+                #     fill=True,
+                #     # levels=15,
+                # )
+
+    axes = [item for sublist in axes for item in sublist]
+    for ax in axes:
+        ax.set_xlim([0, 2 * jnp.pi])
+        ax.set_ylim([0, 2 * jnp.pi])
+        ax.set_aspect("equal")
+
+    plt.close(fig)
+    return fig
+
+
+def proj_t1(x):
+    return jnp.mod(jnp.arctan2(x[..., 0], x[..., 1]), 2 * np.pi)
+
+
+def plot_t1(x0s, xts, size, **kwargs):
+    fig, axes = plt.subplots(
+        1,
+        2,
+        figsize=(0.6 * size, 0.6 * size),
+        sharex=False,
+        sharey=True,
+        tight_layout=True,
+    )
+
+    for k, (x0, xt) in enumerate(zip(x0s, xts)):
+        for i, x in enumerate([x0, xt]):
+            x = proj_t1(x)
+            sns.kdeplot(x, ax=axes[i])
+            plt.scatter(jnp.zeros_like(x), x, marker="|")
+
+    for ax in axes:
+        ax.set_xlim([0, 2 * jnp.pi])
+
+    plt.close(fig)
+    return fig
+
+
 def plot_so3_uniform(x, size=10):
     colors = sns.color_palette("husl", len(x))
     fig, axes = plt.subplots(
@@ -429,51 +474,11 @@
         axes[j].plot(grid, y, alpha=0.5, lw=4, color="black", label=r"$p_{ref}$")
         if j == 0:
             axes[j].legend(loc="best", fontsize=20)
->>>>>>> c8f4b416
-
-    plt.close(fig)
-    return fig
-
-
-<<<<<<< HEAD
-import seaborn as sns
-
-
-def plot_tn(x0s, xts, size, **kwargs):
-    n = x0s[0].shape[-1]
-    n = min(5, n // 4)
-
-    fig, axes = plt.subplots(
-        n,
-        2,
-        figsize=(0.6 * size, 0.6 * size * n / 2),
-        sharex=False,
-        sharey=False,
-        tight_layout=True,
-        squeeze=False,
-    )
-    # cmap = sns.mpl_palette("viridis")
-    for k, (x0, xt) in enumerate(zip(x0s, xts)):
-        print(x0.shape)
-        for i, x in enumerate([x0, xt]):
-            for j in range(n):
-                x_ = proj_t2(x[..., (4 * j) : (4 * (j + 1))])
-                axes[j][i].scatter(x_[..., 0], x_[..., 1], s=0.1)
-                # sns.kdeplot(
-                #     x=np.asarray(x_[..., 0]),
-                #     y=np.asarray(x_[..., 1]),
-                #     ax=axes[j][i],
-                #     cmap=cmap,
-                #     fill=True,
-                #     # levels=15,
-                # )
-
-    axes = [item for sublist in axes for item in sublist]
-    for ax in axes:
-        ax.set_xlim([0, 2 * jnp.pi])
-        ax.set_ylim([0, 2 * jnp.pi])
-        ax.set_aspect("equal")
-=======
+
+    plt.close(fig)
+    return fig
+
+
 def plot_so3b(prob, lambda_x, N, size=10):
     fig, axes = plt.subplots(
         1,
@@ -506,23 +511,11 @@
         axes[j].plot(grid, y, alpha=0.5, lw=4, color="black", label=r"$p_{ref}$")
         if j == 0:
             axes[j].legend(loc="best", fontsize=20)
->>>>>>> c8f4b416
-
-    plt.close(fig)
-    return fig
-
-
-<<<<<<< HEAD
-def proj_t1(x):
-    return jnp.mod(jnp.arctan2(x[..., 0], x[..., 1]), 2 * np.pi)
-
-
-def plot_t1(x0s, xts, size, **kwargs):
-    fig, axes = plt.subplots(
-        1,
-        2,
-        figsize=(0.6 * size, 0.6 * size),
-=======
+
+    plt.close(fig)
+    return fig
+
+
 def plot_normal(x, size=10):
     colors = sns.color_palette("husl", len(x))
     fig, axes = plt.subplots(
@@ -530,22 +523,10 @@
         3,
         # figsize=(1.2 * size, 0.6 * size),
         figsize=(2 * size, 0.5 * size),
->>>>>>> c8f4b416
         sharex=False,
         sharey=True,
         tight_layout=True,
     )
-<<<<<<< HEAD
-
-    for k, (x0, xt) in enumerate(zip(x0s, xts)):
-        for i, x in enumerate([x0, xt]):
-            x = proj_t1(x)
-            sns.kdeplot(x, ax=axes[i])
-            plt.scatter(jnp.zeros_like(x), x, marker="|")
-
-    for ax in axes:
-        ax.set_xlim([0, 2 * jnp.pi])
-=======
     bins = 100
     w = np.array(x)
     for j in range(w.shape[-1]):
@@ -565,7 +546,6 @@
         axes[j].plot(grid, y, alpha=0.5, lw=4, color="black", label=r"$p_{ref}$")
         if j == 0:
             axes[j].legend(loc="best", fontsize=20)
->>>>>>> c8f4b416
 
     plt.close(fig)
     return fig
@@ -592,10 +572,7 @@
     ):
         fig = plot_tn(x0, xt, size, prob=prob)
     else:
-<<<<<<< HEAD
         print("Only plotting over R^3, S^2, S1/T1, T2, TN and SO(3) is implemented.")
-=======
-        print("Only plotting over R^3, S^2 and SO(3) is implemented.")
         return None
     return fig
 
@@ -609,6 +586,5 @@
         fig = plot_so3_uniform(xt, size)
     else:
         print("Only plotting over R^3, S^2 and SO(3) is implemented.")
->>>>>>> c8f4b416
         return None
     return fig